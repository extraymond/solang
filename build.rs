// SPDX-License-Identifier: Apache-2.0

use std::process::Command;

fn main() {
    #[cfg(feature = "llvm")]
    {
        // compile our linker
        let cxxflags = Command::new("llvm-config")
            .args(["--cxxflags"])
            .output()
            .expect("could not execute llvm-config");

        let cxxflags = String::from_utf8(cxxflags.stdout).unwrap();

        let mut build = cc::Build::new();

        build.file("src/linker/linker.cpp").cpp(true);

        if !cfg!(target_os = "windows") {
            build.flag("-Wno-unused-parameter");
        }

        for flag in cxxflags.split_whitespace() {
            build.flag(flag);
        }

        build.compile("liblinker.a");

        // add the llvm linker
        let libdir = Command::new("llvm-config")
            .args(["--libdir"])
            .output()
            .unwrap();
        let libdir = String::from_utf8(libdir.stdout).unwrap();

        println!("cargo:libdir={}", libdir);
        for lib in &["lldELF", "lldDriver", "lldCore", "lldCommon", "lldWasm"] {
            println!("cargo:rustc-link-lib=static={}", lib);
        }

        // And all the symbols were not using, needed by Windows and debug builds
        for lib in &["lldReaderWriter", "lldMachO", "lldYAML"] {
            println!("cargo:rustc-link-lib=static={}", lib);
        }
    }

    let output = Command::new("git")
<<<<<<< HEAD
        .args(["describe", "--tags"])
=======
        .args(["describe", "--tags", "--always"])
>>>>>>> e1d49e96
        .output()
        .unwrap();
    let solang_version = if output.stdout.is_empty() {
        format!("v{}", env!("CARGO_PKG_VERSION"))
    } else {
        String::from_utf8(output.stdout).unwrap()
    };

    println!("cargo:rustc-env=SOLANG_VERSION={}", solang_version);

    // Make sure we have an 8MiB stack on Windows. Windows defaults to a 1MB
    // stack, which is not big enough for debug builds
    #[cfg(windows)]
    println!("cargo:rustc-link-arg=/STACK:8388608");
}<|MERGE_RESOLUTION|>--- conflicted
+++ resolved
@@ -46,11 +46,7 @@
     }
 
     let output = Command::new("git")
-<<<<<<< HEAD
-        .args(["describe", "--tags"])
-=======
         .args(["describe", "--tags", "--always"])
->>>>>>> e1d49e96
         .output()
         .unwrap();
     let solang_version = if output.stdout.is_empty() {
