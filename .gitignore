--- conflicted
+++ resolved
@@ -2,8 +2,4 @@
 Cargo.lock
 /target
 **/*.rs.bk
-bundle.ll
-<<<<<<< HEAD
-/.vscode
-=======
->>>>>>> e1d49e96
+bundle.ll