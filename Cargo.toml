--- conflicted
+++ resolved
@@ -1,60 +1,25 @@
 [package]
-<<<<<<< HEAD
-=======
-name = "solang"
-version = "0.1.12"
->>>>>>> b12342b1
 authors = ["Sean Young <sean@mess.org>"]
 build = "build.rs"
 description = "Solang Solidity Compiler"
-<<<<<<< HEAD
-documentation = "https://solang.readthedocs.io/"
-=======
-keywords = [ "solidity", "compiler", "solana", "substrate", "ewasm" ]
+edition = "2021"
+keywords = ["solidity", "compiler", "solana", "substrate", "ewasm"]
+name = "solang"
 rust-version = "1.56.1"
->>>>>>> b12342b1
-edition = "2021"
-homepage = "https://github.com/hyperledger-labs/solang"
-keywords = ["solidity", "compiler", "solana", "substrate", "ewasm"]
-license = "Apache-2.0"
-name = "solang"
-version = "0.1.10"
+version = "0.1.12"
 
 [build-dependencies]
 cc = "1.0"
 
 [dependencies]
-<<<<<<< HEAD
-alt-scale-info = {git = "https://github.com/paritytech/scale-info", package = "scale-info", optional = true, branch = "aj/custom-meta-types"}
-anyhow = {version = "1.0.58", optional = true}
-=======
-regex = "1"
-num-bigint = "0.4"
-num-traits = "0.2"
-parity-wasm = "0.45"
+base58 = "0.2.0"
+bitflags = "1.3"
+bitvec = "0.20"
+blake2-rfc = "0.2.18"
 clap = "3.2"
 clap_complete = "3.2"
-hex = "0.4"
-tiny-keccak = { version = "2.0", features = ["keccak"] }
-serde_json = "1.0"
-serde = "1.0"
-serde_derive = { version = "1.0" }
-inkwell = { version = "^0.1.0-beta.4", features = ["target-webassembly", "target-bpf", "no-libffi-linking", "llvm13-0"], optional = true }
-blake2-rfc = "0.2.18"
-handlebars = "4.2"
+codespan-reporting = "0.11"
 contract-metadata = "0.3.0"
-semver = { version = "^1.0.3", features = ["serde"] }
-tempfile = "3.3"
-libc = { version = "0.2", optional = true }
-tower-lsp = "0.17"
-tokio = { version = "1.16", features = ["rt", "io-std", "macros"] }
->>>>>>> b12342b1
-base58 = "0.2.0"
-bitvec = "0.20"
-blake2-rfc = "0.2.18"
-clap = "3.1"
-codespan-reporting = "0.11"
-contract-metadata = "1.4.0"
 funty = "2.0"
 handlebars = "4.2"
 hex = "0.4"
@@ -66,67 +31,42 @@
 libc = {version = "0.2", optional = true}
 num-bigint = "0.4"
 num-rational = "0.4"
-<<<<<<< HEAD
 num-traits = "0.2"
-once_cell = "1.9"
-parity-wasm = "0.42"
+once_cell = "1.10"
+parity-wasm = "0.45"
 phf = "0.10.1"
 regex = "1"
 ripemd = "0.1"
+rust-lapper = "1.0"
 scale-info = {version = "2.1.2", optional = true}
 semver = {version = "^1.0.3", features = ["serde"]}
 serde = "1.0"
 serde_derive = {version = "1.0"}
 serde_json = "1.0"
 sha2 = "0.10"
-solang-parser = {path = "solang-parser", version = "0.1.2"}
-sp-core = {version = "6.0.0", optional = true}
+solang-parser = {path = "solang-parser", version = "0.1.17"}
 tempfile = "3.3"
 tiny-keccak = {version = "2.0", features = ["keccak"]}
 tokio = {version = "1.16", features = ["rt", "io-std", "macros"]}
-tower-lsp = "0.15"
-=======
-indexmap = "1.8"
-once_cell = "1.10"
-solang-parser = { path = "solang-parser", version = "0.1.17" }
-codespan-reporting = "0.11"
-phf = "0.10.1"
-rust-lapper = "1.0"
-bitflags = "1.3"
->>>>>>> b12342b1
+tower-lsp = "0.17"
 
 [dev-dependencies]
-ethabi = "16.0"
+ethabi = "17.0"
 num-derive = "0.3"
-<<<<<<< HEAD
-parity-scale-codec = "3.0.0"
-parity-scale-codec-derive = "3.0.0"
-=======
 parity-scale-codec = "3.1"
-ethabi = "17.0"
-wasmi = "0.11"
->>>>>>> b12342b1
 rand = "0.7"
 sha2 = "0.10"
 wasmi = "0.11"
 # solana_rbpf makes api changes in patch versions
-<<<<<<< HEAD
-=======
-solana_rbpf = "=0.2.31"
-byteorder = "1.4"
->>>>>>> b12342b1
 assert_cmd = "2.0"
 bincode = "1.3"
-byteorder = "1.3"
+borsh = "0.9.3"
+byte-slice-cast = "1.2.1"
+byteorder = "1.4"
 ed25519-dalek = "1.0"
-<<<<<<< HEAD
-solana_rbpf = "=0.2.24"
-=======
 path-slash = "0.2"
 pretty_assertions = "1.2"
-byte-slice-cast = "1.2.1"
-borsh = "0.9.3"
->>>>>>> b12342b1
+solana_rbpf = "=0.2.31"
 
 [package.metadata.docs.rs]
 no-default-features = true
@@ -136,7 +76,7 @@
 
 [features]
 default = ["llvm", "ink_compat"]
-ink_compat = ["ink_metadata", "scale-info", "anyhow", "sp-core", "ink_primitives", "alt-scale-info"]
+ink_compat = ["ink_metadata", "ink_primitives", "scale-info"]
 llvm = ["inkwell", "libc"]
 
 [workspace]
