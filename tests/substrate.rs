--- conflicted
+++ resolved
@@ -1,11 +1,7 @@
 // SPDX-License-Identifier: Apache-2.0
 
-<<<<<<< HEAD
-use ink_metadata::InkProject;
-=======
 use contract_metadata::ContractMetadata;
 use ink::metadata::InkProject;
->>>>>>> e1d49e96
 // Create WASM virtual machine like substrate
 use num_derive::FromPrimitive;
 use num_traits::FromPrimitive;
@@ -1257,11 +1253,7 @@
         .iter()
         .map(|res| Program {
             code: res.0.clone(),
-<<<<<<< HEAD
-            abi: abi::substrate::load(&res.1),
-=======
             abi: load_abi(&res.1),
->>>>>>> e1d49e96
         })
         .collect();
 
