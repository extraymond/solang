{
  "name": "substrate-tests",
  "version": "0.0.1",
  "description": "Integration tests with Solang and Substrate",
  "main": "index.js",
  "scripts": {
    "test": "tsc; ts-mocha -t 20000 *.spec.ts",
    "build": "parallel solang compile -v --target substrate ::: *.sol test/*.sol",
    "build-ink": "docker run --rm -v $(pwd)/ink/caller:/opt/contract paritytech/contracts-ci-linux:latest cargo contract build --manifest-path /opt/contract/Cargo.toml"
  },
  "contributors": [
    {
      "name": "Sean Young",
      "email": "sean@mess.org"
    },
    {
      "name": "Cyrill Leutwiler",
      "email": "me@09f9.org"
    }
  ],
  "license": "Apache-2.0",
  "devDependencies": {
    "@types/mocha": "^9.1.0",
    "@types/node": "^14.14.10",
    "expect": "^26.6.2",
    "mocha": "^9.1.0",
    "ts-mocha": "^10.0.0",
    "jest": "^24.9.0",
    "ts-jest": "^24.1.0",
    "typescript": "^4.7"
  },
  "dependencies": {
<<<<<<< HEAD
    "@polkadot/api": "^9.3",
    "@polkadot/api-contract": "^9.3",
    "@polkadot/types": "^9.3",
    "@polkadot/keyring": "^10.0",
    "@polkadot/util-crypto": "^10.0"
=======
    "@polkadot/api": "^9.9",
    "@polkadot/api-contract": "^9.9",
    "@polkadot/types": "^9.9",
    "@polkadot/keyring": "^10.1",
    "@polkadot/util-crypto": "^10.1"
>>>>>>> e1d49e96
  }
}<|MERGE_RESOLUTION|>--- conflicted
+++ resolved
@@ -30,18 +30,10 @@
     "typescript": "^4.7"
   },
   "dependencies": {
-<<<<<<< HEAD
-    "@polkadot/api": "^9.3",
-    "@polkadot/api-contract": "^9.3",
-    "@polkadot/types": "^9.3",
-    "@polkadot/keyring": "^10.0",
-    "@polkadot/util-crypto": "^10.0"
-=======
     "@polkadot/api": "^9.9",
     "@polkadot/api-contract": "^9.9",
     "@polkadot/types": "^9.9",
     "@polkadot/keyring": "^10.1",
     "@polkadot/util-crypto": "^10.1"
->>>>>>> e1d49e96
   }
 }